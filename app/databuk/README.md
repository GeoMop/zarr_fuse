--- conflicted
+++ resolved
@@ -1,9 +1,5 @@
-<<<<<<< HEAD
-# DataBuk - collecting and sharing online measurements from Bukov URL
-=======
 # DataBuk - collecting and sharing online measurements from Bukov URL
 
 ## Buckets
 Databuk release bucket: “app-databuk-release”
-Databuk pull-request (test) bucket: “app-databuk-test”
->>>>>>> 26cd3c31
+Databuk pull-request (test) bucket: “app-databuk-test”