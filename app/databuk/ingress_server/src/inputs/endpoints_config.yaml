endpoints:
  - name: bukov
    endpoint: /api/v1/bukov
    schema_path: schemas/bukov_schema_v1.yaml
<<<<<<< HEAD

active-scrappers:
  - name: bukov
    cron: "*/5 * * * *"
    url: http://test.cz/api/v1/bukov
    schema_path: schemas/bukov_schema_v1.yaml
=======
# active_scrappers:
#   - name: bukov-scraper
#     cron: "*/1 * * * *"
#     url: "https://api.restful-api.dev/objects/7"
#     schema_path: bukov_schema_v1.yaml
#     method: GET
>>>>>>> f7bfbef6
<|MERGE_RESOLUTION|>--- conflicted
+++ resolved
@@ -2,18 +2,9 @@
   - name: bukov
     endpoint: /api/v1/bukov
     schema_path: schemas/bukov_schema_v1.yaml
-<<<<<<< HEAD
-
-active-scrappers:
-  - name: bukov
-    cron: "*/5 * * * *"
-    url: http://test.cz/api/v1/bukov
-    schema_path: schemas/bukov_schema_v1.yaml
-=======
 # active_scrappers:
 #   - name: bukov-scraper
 #     cron: "*/1 * * * *"
 #     url: "https://api.restful-api.dev/objects/7"
 #     schema_path: bukov_schema_v1.yaml
-#     method: GET
->>>>>>> f7bfbef6
+#     method: GET