name: Ingress server - pull request
on:
  pull_request:
    branches:
      - "**"
<<<<<<< HEAD
jobs:
  get-changed-files:
    name: Get changed file
    runs-on: ubuntu-latest
    outputs:
      any-changed: ${{ steps.changed.outputs.any_changed }}
    concurrency:
      group: ${{ github.workflow }}-${{ github.ref }}-get-changed-files
      cancel-in-progress: true
    steps:
      - name: Checkout
        uses: actions/checkout@v4
      - name: Check if Ingress Server files or Helm Charts were changed
        id: changed
        uses: tj-actions/changed-files@v45
        with:
          files: |
            app/databuk/ingress_server/**
=======
    paths:
      - app/databuk/ingress_server/**
jobs:
>>>>>>> 763ba43f
  build:
    name: Build and deploy ingress server
    uses: ./.github/workflows/ingress-server-reusable-workflow.yaml
    with:
      deploy: true
      tag: generate
      namespace: ingress-server-development
      release-name: ingress-server-development
      s3-store-url: s3://app-databuk-test-service/bukov-pull-request.zarr
    secrets: inherit<|MERGE_RESOLUTION|>--- conflicted
+++ resolved
@@ -3,30 +3,9 @@
   pull_request:
     branches:
       - "**"
-<<<<<<< HEAD
-jobs:
-  get-changed-files:
-    name: Get changed file
-    runs-on: ubuntu-latest
-    outputs:
-      any-changed: ${{ steps.changed.outputs.any_changed }}
-    concurrency:
-      group: ${{ github.workflow }}-${{ github.ref }}-get-changed-files
-      cancel-in-progress: true
-    steps:
-      - name: Checkout
-        uses: actions/checkout@v4
-      - name: Check if Ingress Server files or Helm Charts were changed
-        id: changed
-        uses: tj-actions/changed-files@v45
-        with:
-          files: |
-            app/databuk/ingress_server/**
-=======
     paths:
       - app/databuk/ingress_server/**
 jobs:
->>>>>>> 763ba43f
   build:
     name: Build and deploy ingress server
     uses: ./.github/workflows/ingress-server-reusable-workflow.yaml
