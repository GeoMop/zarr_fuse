name: Ingress server - pull request
on:
  pull_request:
    branches:
<<<<<<< HEAD
      - "*"
=======
      - "**"
>>>>>>> 3382ac50
    paths:
      - ingress_server/**
jobs:
  build:
<<<<<<< HEAD
    name: Build and deploy ingress server for deve
    uses: ./.github/workflows/ingress-server-reusable-workflow.yaml
    concurrency:
      group: "${{ github.workflow }}-${{ github.event.number }}-build-and-deploy"
      cancel-in-progress: true
=======
    name: Build and deploy ingress server
    uses: ./.github/workflows/ingress-server-reusable-workflow.yaml
    concurrency:
      group: "${{ github.workflow }}-${{ github.ref_name }}-build-and-deploy"
      cancel-in-progress: false
>>>>>>> 3382ac50
    with:
      deploy: true
      tag: generate
<<<<<<< HEAD
      namespace: testing-moc-airflow # TODO: change back ingress-server-development
      extra-helm-values: |
        --values .github/values/ingress-server/pull-request.yaml
=======
      namespace: ingress-server-development
      release-name: ingress-server-development
      s3-store-url: s3://app-databuk-test-service/bukov-pull-request.zarr
      zarr-fuse-ref: ${{ github.head_ref }}
>>>>>>> 3382ac50
    secrets: inherit<|MERGE_RESOLUTION|>--- conflicted
+++ resolved
@@ -2,39 +2,21 @@
 on:
   pull_request:
     branches:
-<<<<<<< HEAD
-      - "*"
-=======
       - "**"
->>>>>>> 3382ac50
     paths:
       - ingress_server/**
 jobs:
   build:
-<<<<<<< HEAD
-    name: Build and deploy ingress server for deve
+    name: Build and deploy ingress server
     uses: ./.github/workflows/ingress-server-reusable-workflow.yaml
     concurrency:
       group: "${{ github.workflow }}-${{ github.event.number }}-build-and-deploy"
       cancel-in-progress: true
-=======
-    name: Build and deploy ingress server
-    uses: ./.github/workflows/ingress-server-reusable-workflow.yaml
-    concurrency:
-      group: "${{ github.workflow }}-${{ github.ref_name }}-build-and-deploy"
-      cancel-in-progress: false
->>>>>>> 3382ac50
     with:
       deploy: true
       tag: generate
-<<<<<<< HEAD
       namespace: testing-moc-airflow # TODO: change back ingress-server-development
+      zarr-fuse-ref: ${{ github.head_ref }}
       extra-helm-values: |
         --values .github/values/ingress-server/pull-request.yaml
-=======
-      namespace: ingress-server-development
-      release-name: ingress-server-development
-      s3-store-url: s3://app-databuk-test-service/bukov-pull-request.zarr
-      zarr-fuse-ref: ${{ github.head_ref }}
->>>>>>> 3382ac50
     secrets: inherit