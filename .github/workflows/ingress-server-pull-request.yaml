name: Ingress server - pull request
on:
  pull_request:
    branches:
      - "**"
jobs:
  get-changed-files:
    name: Get changed file
    runs-on: ubuntu-latest
    outputs:
      any-changed: ${{ steps.changed.outputs.any_changed }}
    concurrency:
      group: ${{ github.workflow }}-${{ github.ref }}-get-changed-files
      cancel-in-progress: true
    steps:
      - name: Checkout
        uses: actions/checkout@v4
      - name: Check if Ingress Server files or Helm Charts were changed
        id: changed
        uses: tj-actions/changed-files@v45
        with:
          files: |
            app/databuk/ingress_server/**
  build:
    name: Build and deploy ingress server
    needs:
      - get-changed-files
    if: ${{ needs.get-changed-files.outputs.any-changed }} == 'true'
    uses: ./.github/workflows/ingress-server-reusable-workflow.yaml
    with:
<<<<<<< HEAD
      deploy: false
      tag: generate
      namespace: ingress-server-development
      release-name: ingress-server-development
      production: false
=======
      push-container: true
      deploy-helm-chart: true
      tag: generate
      namespace: ingress-server-development
      release-name: ingress-server-development
      s3-store-url: s3://app-databuk-test-service/bukov-pull-request.zarr
>>>>>>> bf26e395
    secrets: inherit<|MERGE_RESOLUTION|>--- conflicted
+++ resolved
@@ -28,18 +28,9 @@
     if: ${{ needs.get-changed-files.outputs.any-changed }} == 'true'
     uses: ./.github/workflows/ingress-server-reusable-workflow.yaml
     with:
-<<<<<<< HEAD
-      deploy: false
-      tag: generate
-      namespace: ingress-server-development
-      release-name: ingress-server-development
-      production: false
-=======
-      push-container: true
-      deploy-helm-chart: true
+      deploy: true
       tag: generate
       namespace: ingress-server-development
       release-name: ingress-server-development
       s3-store-url: s3://app-databuk-test-service/bukov-pull-request.zarr
->>>>>>> bf26e395
     secrets: inherit