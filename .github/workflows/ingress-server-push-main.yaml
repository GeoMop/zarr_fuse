--- conflicted
+++ resolved
@@ -6,32 +6,18 @@
       - main
     paths:
       - ingress_server/**
-<<<<<<< HEAD
-  workflow_dispatch:
-=======
->>>>>>> 3382ac50
 jobs:
   build-and-deploy:
     name: Build and deploy ingress server for pre-production
     uses: ./.github/workflows/ingress-server-reusable-workflow.yaml
     concurrency:
-<<<<<<< HEAD
       group: "${{ github.workflow }}-${{ github.ref }}-build-and-deploy"
       cancel-in-progress: true
-=======
-      group: "${{ github.workflow }}-${{ github.ref_name }}-build-and-deploy"
-      cancel-in-progress: false
->>>>>>> 3382ac50
     with:
       deploy: true
       tag: generate
       namespace: ingress-server-latest
-<<<<<<< HEAD
+      zarr-fuse-ref: main
       extra-helm-values: >-
         --values .github/values/ingress-server/main.yaml
-=======
-      release-name: ingress-server-latest
-      s3-store-url: s3://app-databuk-test-service/bukov-main.zarr
-      zarr-fuse-ref: main
->>>>>>> 3382ac50
     secrets: inherit