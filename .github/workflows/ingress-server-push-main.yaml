--- conflicted
+++ resolved
@@ -7,33 +7,8 @@
     paths:
       - app/databuk/ingress_server/**
 jobs:
-<<<<<<< HEAD
-  get-changed-files:
-    name: Get changed file
-    runs-on: ubuntu-latest
-    outputs:
-      any-changed: ${{ steps.changed.outputs.any_changed }}
-    concurrency:
-      group: ${{ github.workflow }}-${{ github.ref }}-get-changed-files
-      cancel-in-progress: true
-    steps:
-      - name: Checkout
-        uses: actions/checkout@v4
-      - name: Check if Ingress Server files or Helm Charts were changed
-        id: changed
-        uses: tj-actions/changed-files@v45
-        with:
-          files: |
-            app/databuk/ingress_server/**
   build-and-deploy:
     uses: ./.github/workflows/ingress-server-reusable-workflow.yaml
-    needs:
-      - get-changed-files
-    if: always() && ( github.event_name == 'push' || needs.get-changed-files.outputs.any-changed == 'true' )
-=======
-  build-and-deploy:
-    uses: ./.github/workflows/ingress-server-reusable-workflow.yaml
->>>>>>> 763ba43f
     with:
       deploy: true
       tag: generate
