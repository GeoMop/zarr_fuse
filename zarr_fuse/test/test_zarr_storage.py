--- conflicted
+++ resolved
@@ -385,9 +385,6 @@
          [np.nan, 21.0]]
     ])
 
-<<<<<<< HEAD
-    np.testing.assert_allclose(arr, expected_arr, equal_nan=True)
-=======
     np.testing.assert_allclose(arr, expected_arr, equal_nan=True)
 
 
@@ -480,5 +477,4 @@
 
     # Check that the "lat" coordinate was updated to [10.0, 20.0, 30.0]
     #np.testing.assert_array_equal(new_ds["latitude"].values, [20.0, 20.0, 10.0])
-    #np.testing.assert_array_equal(new_ds["longitude"].values, [20.0, 10.0, 10.0])
->>>>>>> 502e57ac
+    #np.testing.assert_array_equal(new_ds["longitude"].values, [20.0, 10.0, 10.0])