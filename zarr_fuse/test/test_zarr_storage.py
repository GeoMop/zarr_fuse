import shutil
import time

import numpy as np
import numpy.testing as npt
from pathlib import Path
import polars as pl
import xarray as xr
import pytest
import zarr
import time
import asyncio, s3fs
import fsspec
from zarr.storage import FsspecStore

import zarr_fuse as zf


script_dir = Path(__file__).parent
inputs_dir = script_dir / "inputs"
workdir = script_dir / "workdir"

import asyncio

def sync_remove_store(storage_options, path):
    so = storage_options.copy()
    so['asynchronous'] = False  # Ensure synchronous operation
    fs = fsspec.filesystem('s3', **so)
    try:
        fs.rm(path, recursive=True, maxdepth=None)
    except FileNotFoundError:
        pass

def sync_list_dirs(storage_options, root_path):
    so = storage_options.copy()
    so['asynchronous'] = False
    fs = fsspec.filesystem('s3', **so)
    directories = []

    def _list_dirs(path):
        try:
            entries = fs.ls(path, detail=True)
        except FileNotFoundError:
            return
        for entry in entries:
            # For s3fs, entry['type'] is 'directory' for dirs, 'file' for files
            if entry.get('type') == 'directory':
                directories.append(entry['name'])
                _list_dirs(entry['name'])

    _list_dirs(root_path)
    return directories


"""
This is an inital test of xarray, zarr functionality that we build on.
This requires dask.
"""
def aux_read_struc(fname, storage_type="local"):
    """
    Read a schema file from 'inputs_dir',
    :param fname:
    :return:
    """
    struc_path = inputs_dir / fname
    schema = zf.schema.deserialize(struc_path)

    if storage_type == "s3":
        bucket_name = "test-zarr-storage"
        s3_key = "4UD5K2LCS5ZU8GHL5TJS"
        s3_secret = "VztZ2COyVsgADEGbftd1Zt6XdtN6QXwOhSfEKT0Y"
        storage_options = dict(
            key=s3_key,
            secret=s3_secret,
            # asynchronous=True,
            listings_expiry_time=1,  # Expire listing cache after 1 second
            max_paths=0,  # Do not cache directory listings
            client_kwargs=dict(
                endpoint_url="https://s3.cl4.du.cesnet.cz",
            ),
            config_kwargs={
                "s3": {"addressing_style": "path"},
                "retries": {"max_attempts": 5, "mode": "standard"},
                "request_checksum_calculation": "when_required",
                "response_checksum_validation": "when_required",
                "connect_timeout": 20,
                "read_timeout": 60,
            },
        )
        root_path = f"{bucket_name}/test.zarr"
        sync_remove_store(storage_options, root_path)
        fs = fsspec.filesystem('s3', **storage_options)
        store = zarr.storage.FsspecStore(fs, path=root_path)
    elif storage_type == "local":
        store_path = (workdir / fname).with_suffix(".zarr")
        if store_path.exists():
            shutil.rmtree(store_path)
        store = zarr.storage.LocalStore(store_path)
    else:
        raise ValueError(f"Unsupported storage_type: {storage_type}")

    node = zf.Node("", store, new_schema=schema)
    return schema, store, node

# Recursively update each node with its corresponding data.
def _update_tree(node: zf.Node, df_map: dict):
    if node.group_path in df_map:
        #print(f"Updating node {node.group_path}.")
        #assert (Path(node.store.root) / node.group_path).exists()
        node.update(df_map[node.group_path])
        assert len(node.dataset.coords) == 1
        assert len(node.dataset.data_vars) == 1

    for key, child in node.items():
        _update_tree(child, df_map)


@pytest.mark.parametrize("storage_type", ["local", "s3"])
def test_node_tree(storage_type):
    """
    Test the tree structure of the Zarr storage.
    :return:
    """
    # Read the YAML file from the working directory.
    # The file "structure_tree.yaml" must exist in the current working directory.
    # Example YAML file content (as a string for illustration):
<<<<<<< HEAD
    structure, store, tree = aux_read_struc("structure_tree.yaml", storage_type=storage_type)
=======
    structure, store, tree = aux_read_struc("structure_tree.yaml")
    assert tree.schema == structure.ds
    assert tree['child_1'].schema == structure.groups['child_1'].ds
>>>>>>> 502e57ac

    # Create a mapping from node names to minimal Polars DataFrames.
    # Each node is updated with unique values.
    df_map = {
        "": pl.DataFrame({"time": [1000], "temperature": [280.0]}),
        "child_2": pl.DataFrame({"time": [1002], "temperature": [282.0]}),
        "child_1/child_3": pl.DataFrame({"time": [1003], "temperature": [283.0]}),
    }

    _update_tree(tree, df_map)

    # Recursively collect nodes into a dictionary for easy lookup.
    def collect_nodes(node, nodes_dict):
        nodes_dict[node.group_path] = node
        for key, child in node.items():
            collect_nodes(child, nodes_dict)
        return nodes_dict

    zarr.consolidate_metadata(store)
    root_node = zf.Node.read_store(store)
    nodes = collect_nodes(root_node, {})

    # Expected values for each node: (time coordinate, temperature variable)
    expected = {
        key: (df['time'].to_numpy(), df['temperature'].to_numpy())
        for key, df in df_map.items()
    }

    # Verify that each node’s dataset contains the expected coordinate and variable data.
    for node_name, (exp_time, exp_temp) in expected.items():
        ds = nodes[node_name].dataset
        np.testing.assert_array_equal(ds.coords["time"].values, exp_time)
        np.testing.assert_array_equal(ds["temperature"].values, exp_temp)

    # Verify the tree structure:
    # The root node should have children "child_1" and "child_2"
    assert set(root_node.children.keys()) == {"child_1", "child_2"}
    # Node "child_1" should have one child: "child_3"
    assert set(root_node.children["child_1"].children.keys()) == {"child_3"}


def _check_ds_attrs_weather(ds, schema_ds):
    # Check that the dataset has the expected attributes.
    assert "description" in ds.attrs
    assert "__structure__" in ds.attrs
    for key, coord in schema_ds.COORDS.items():
        assert key in ds.coords
        assert ds.coords[key].attrs['composed'] == coord.composed
        assert ds.coords[key].attrs['chunk_size'] == coord.chunk_size
        if len(coord.composed) > 1:
            assert ds.coords[key].dtype == 'int64'
            for sub_coord in coord.composed:
                assert sub_coord in ds.data_vars
                assert sub_coord not in ds.coords

<<<<<<< HEAD
@pytest.mark.parametrize("storage_type", ["local", "s3"])
def test_read_structure_weather(tmp_path, storage_type):
=======
def test_update_weather(tmp_path):
>>>>>>> 502e57ac
    # Example YAML file content (as a string for illustration):
    structure, store, tree = aux_read_struc("structure_weather.yaml", storage_type=storage_type)
    ds_schema = structure.ds
    assert len(ds_schema.COORDS) == 2
    assert len(ds_schema.VARS) == 4
    print("Coordinates:")
    for coord in ds_schema.COORDS:
        print(coord)
    print("\nQuantities:")
    for var in ds_schema.VARS:
        print(var)

    # Create a Polars DataFrame with 6 temperature readings.
    # Two time stamps (e.g. 1000 and 2000 seconds) and three latitude values (e.g. 10.0, 20.0, 30.0).
    t1 = "2025-05-13T07:00:00Z"
    t2 = "2025-05-13T09:00:00Z"
    t3 = "2025-05-13T8:00:00Z"
    t4 = "2025-05-14T8:00:00Z"

    df = pl.DataFrame({
        "timestamp": [t1, t1, t1, t2, t2, t2],
        "latitude": [10.0, 20.0, 20.0, 10.0, 20.0, 20.0],
        "longitude": [10.0, 10.0, 20.0, 10.0, 10.0, 20.0],
        "temp": [280.0, 281.0, 282.0, 283.0, 284.0, 285.0]
    })

    # Update the dataset atomically using the Polars DataFrame.
    updated_ds = tree.update(df)
    _check_ds_attrs_weather(updated_ds, ds_schema)

    # Now, re-read the entire Zarr storage from scratch.
    new_tree = zf.Node.read_store(store)
    new_ds = new_tree.dataset
    _check_ds_attrs_weather(new_ds, ds_schema)
    print("Updated dataset:")
    print(new_ds)

    # --- Assertions ---
    # We expect that the update function (via update_xarray_nd) will reshape the temperature data
    # into a (time, lat) array, i.e. shape (2, 3), with coordinates "time" and "lat".
    # Check the shape of the temperature variable.
    assert new_ds["temperature"].shape == (2, 3)

    # Check that the "time" coordinate, it is converted from explicit UTC ("...Z") to CET
    # during forming the update DF and the converted back to UTC during actual update.
    ref_vec = np.array([t1, t2], dtype='datetime64[h]')
    np.testing.assert_array_equal(new_ds["time of year"].values, ref_vec)

    # Check that the "lat" coordinate was updated to [10.0, 20.0, 30.0]
    np.testing.assert_array_equal(new_ds["latitude"].values, [20.0, 20.0, 10.0])
    out_unit = zf.units.DateTimeUnit(tick='h', tz="UTC", dayfirst=False, yearfirst=True)
    for row in df.iter_rows(named=True):

        time = zf.units.create_quantity([row["timestamp"]], out_unit).magnitude
        lat = row["latitude"]
        lon = row["longitude"]
        new_temp = new_ds["temperature"].sel({"time of year":time, "lat_lon":hash((lat, lon))})
        ref_temp_K = row["temp"] + 273.15
        assert  new_temp.values[0] == ref_temp_K

    # Second update, test merging
    df2 = pl.DataFrame({
        "timestamp": [t4, t4, t4, t3, t3, t3],  #  t1 < t3 < t2 < t4
        "latitude": [20.0, 10.0, 20.0, 10.0, 20.0, 20.0],
        "longitude": [10.0, 10.0, 20.0, 10.0, 20.0, 10.0],
        "temp": [381.0, 380.0, 382.0, 383.0, 385.0, 384.0]
    })

    # Update the dataset atomically using the Polars DataFrame.
    updated_ds = tree.update(df2)
    # Time t3 is only used to interpolate to t2, not added to the dataset.
    assert [*updated_ds.sizes.values()] == [1, 3]
    _check_ds_attrs_weather(updated_ds, ds_schema)

    # Now, re-read the entire Zarr storage from scratch.
    new_tree = zf.Node.read_store(store)
    new_ds = new_tree.dataset
    _check_ds_attrs_weather(new_ds, ds_schema)
    print("Updated dataset:")
    print(new_ds)

   # --- Assertions ---
    # We expect that the update function (via update_xarray_nd) will reshape the temperature data
    # into a (time, lat) array, i.e. shape (2, 3), with coordinates "time" and "lat".
    # Check the shape of the temperature variable.
    assert new_ds["temperature"].shape == (3, 3)

    # Check that the "time" coordinate was updated to [1000, 2000]

    # check times are sorted
    import pandas as pd

    times_pd = pd.to_datetime([t1, t2, t4], utc=True)
    ref_times = times_pd.values.astype("datetime64[ns]")
    np.testing.assert_array_equal(new_ds["time of year"].values, ref_times)
    # !! Wrong order, not sorted


    # Check that the "lat" coordinate was updated to [10.0, 20.0, 30.0]
    np.testing.assert_array_equal(new_ds["latitude"].values, [20.0, 20.0, 10.0])
    np.testing.assert_array_equal(new_ds["longitude"].values, [20.0, 10.0, 10.0])

    # TODO, merged DF, test NaNs out of the update.
    # merged_df = df.update(df2)
    # for row in df.iter_rows(named=True):
    #     time = row["timestamp"]
    #     lat = row["latitude"]
    #     lon = row["longitude"]
    #     assert new_ds["temperature"].sel({"time of year":time, "lat_lon":hash((lat, lon))}) == row["temp"]


def test_update_tensors(tmp_path):
    structure, store, tree = aux_read_struc("structure_tensors.yaml")
    ds_schema = structure.ds
    assert len(ds_schema.COORDS) == 3
    assert len(ds_schema.VARS) == 5
    print("Coordinates:")
    for coord in ds_schema.COORDS:
        print(coord)
    print("\nQuantities:")
    for var in ds_schema.VARS:
        print(var)



def test_node_read_df():
    # Create an in‑memory Zarr store (a dict works as a Zarr store)
    store = {}

    # Create a simple dataset with one coordinate ("time") and one variable ("temperature").
    # We use 5 time points with increasing temperature values.
    times = np.array(
        ["2025-01-01", "2025-01-02", "2025-01-03", "2025-01-04", "2025-01-05"],
        dtype="datetime64[ns]"
    )
    temperature = xr.DataArray(
        np.arange(5),
        dims=["time"],
        coords={"time": times}
    )
    ds = xr.Dataset({"temperature": temperature})
    ds.coords["time"].attrs["composed"] = ["time"]

    # Write the dataset to the Zarr store at the root group.
    #ds.to_zarr(store, mode="w")

    # Create a Node instance for the root (empty name) with the given store.
    #node = zf.Node("", store)

    # Use read_df to select a subset of the data.
    # For example, select times from "2025-01-02" to "2025-01-04" (inclusive).
    df_polars = zf.Node._read_df(ds, "temperature", time=slice("2025-01-02", "2025-01-04"))

    # Convert the Polars DataFrame to Pandas for easier assertions.
    df = df_polars.to_pandas()

    # Expected results:
    # The subset should contain rows corresponding to "2025-01-02", "2025-01-03", "2025-01-04"
    expected_times = np.array(
        ["2025-01-02", "2025-01-03", "2025-01-04"],
        dtype="datetime64[ns]"
    )
    expected_temp = np.array([1, 2, 3])

    # Verify the number of rows is as expected.
    assert df.shape[0] == 3, "Expected three rows in the subset."

    # Check that the 'time' column matches the expected times.
    np.testing.assert_array_equal(df["time"].values, expected_times)

    # Check that the 'temperature' values match.
    np.testing.assert_array_equal(df["temperature"].values, expected_temp)





def update_zarr_store(zarr_path: str, ds_update: xr.Dataset) -> None:
    """
    Update/append 'ds_update' into an existing Zarr store at 'zarr_path'.
    - Dims: 'time' and 'x'.
    - Possibly extends the 'time' dimension if new time coords go beyond existing range.
    - Uses region='auto' so xarray infers which slices to overwrite/append.
    """
    ds_update.to_zarr(
        zarr_path,
        mode="r+",        # read/write (store must already exist)
        region="auto"     # infer slice(s) from coords to overwrite or append
    )




@pytest.fixture
def sample_df():
    # Create a sample Polars DataFrame with multi-index columns: time_stamp and location,
    # plus two data columns: var1 and var2.
    location = [(1.,2.), (3., 4.0), (5., 6.0), (1., 3.)]
    loc_x, loc_y = zip(*location)
    loc_struct = pl.DataFrame(dict(x=loc_x, y=loc_y)).to_struct()
    df = pl.DataFrame({
        "time_stamp": [1, 2, 3, 4],
        "location": loc_struct,
        "sensor": ["A", "B", "C", "A"],
        "var1": [0.0, 0.0, 0.0, 0.0],
        "var2": [0, 0, 0, 0]
    })
    return df


@pytest.mark.skip
def test_pivot_nd():
    # Create a sample Polars DataFrame with columns for a 3D multi-index.
    df = pl.DataFrame({
        "time": [1, 1, 1, 2, 2],
        "loc": ["A", "A", "B", "A", "B"],
        "sensor": ["X", "Y", "X", "X", "Y"],
        "var": [10.0, 11.0, 12.0, 20.0, 21.0]
    })
    dims = ["time", "loc", "sensor"]

    # Call pivot_nd to generate the N-d array and the coordinate mapping.
    arr, unique_coords = pivot_nd(df, dims, "var", fill_value=np.nan)

    # Expected unique coordinates:
    # time: [1, 2]
    # loc:  ["A", "B"]
    # sensor: ["X", "Y"]
    expected_coords = {
        "time": np.array([1, 2]),
        "loc": np.array(["A", "B"]),
        "sensor": np.array(["X", "Y"])
    }

    # Check that unique_coords match.
    for d in dims:
        np.testing.assert_array_equal(unique_coords[d], expected_coords[d])

    # The resulting array should have shape (2, 2, 2)
    assert arr.shape == (2, 2, 2)

    # Expected array construction:
    # For time=1, loc="A", sensor="X": 10.0
    # For time=1, loc="A", sensor="Y": 11.0
    # For time=1, loc="B", sensor="X": 12.0
    # For time=1, loc="B", sensor="Y": missing -> NaN
    # For time=2, loc="A", sensor="X": 20.0
    # For time=2, loc="A", sensor="Y": missing -> NaN
    # For time=2, loc="B", sensor="X": missing -> NaN
    # For time=2, loc="B", sensor="Y": 21.0
    expected_arr = np.array([
        [[10.0, 11.0],
         [12.0, np.nan]],
        [[20.0, np.nan],
         [np.nan, 21.0]]
    ])

<<<<<<< HEAD
    np.testing.assert_allclose(arr, expected_arr, equal_nan=True)
=======
    np.testing.assert_allclose(arr, expected_arr, equal_nan=True)





def test_update_dense():
    # Example YAML file content (as a string for illustration):
    structure, store, tree = aux_read_struc("structure_transport.yaml")
    assert '__structure__' in tree.dataset.attrs
    childs = [key for key, _ in tree._storage_group_paths()]
    assert childs == ["run_XYZ"]
    node = tree["run_XYZ"]

    ds_schema = node.schema
    assert len(ds_schema.COORDS) == 5
    assert len(ds_schema.VARS) == 8
    print("Coordinates:")
    for coord in ds_schema.COORDS:
        print(coord)
    print("\nQuantities:")
    for var in ds_schema.VARS:
        print(var)

    qmc = np.arange(8, dtype=np.int64)
    param_name = ["mesh_seed", "edz_seed", "source"]

    int_to_bits = lambda x: ((x >> np.arange(2, -1, -1)) & 1).astype(bool)
    A_sample = [int_to_bits(q) for q in qmc]
    node.update_dense(dict(qmc=qmc, param_name=param_name, A_sample=A_sample))
    # TODO:
    # First write does just partial coords initialization
    # Subsequent calls fail.

    # iid 0, qmc 0
    ## Parameters update
    params_1 = np.random.rand(8, 3)
    node.update_dense(dict(
        iid=[0],
        qmc=[0],
        param_name=param_name,
        param=params_1[0, None, None, :]
    ))
    ## Conc update
    time = np.array([1000, 2000])
    X = np.array([10.0, 20.0, 30.0])
    conc_1 = np.random.rand(8, 2, 3)  # shape (time, X, qmc)
    node.update_dense(dict(
        iid=[0],
        qmc=[0],
        time=time,
        X=X,
        conc=conc_1[0, None, None, :, :]
    ))

    # idd 0, qmc 1
    # update both
    node.update_dense(dict(
        iid=[0],
        qmc=[1],
        time=time,
        X=X,
        param_name=param_name,
        param= params_1[None, 1:2,  :],   # coords:[ "iid", "qmc", "param_name"]
        conc=conc_1[None, 1:2, :, :] # coords:  [ "iid", "qmc", "time", "X"]
    ))
    # idd 0, qmc 2 .. 8
    # update both
    node.update_dense(dict(
        iid=[0],
        qmc=[2, 3, 4, 5, 6, 7],
        time=time,
        X=X,
        param_name=param_name,
        param=params_1[None, 2:, :],
        conc=conc_1[None, 2:, :, :]
    ))
    assert '__structure__' in node.dataset.attrs

    root_group = zarr.open_group(store, path="", mode='r')
    sub_groups = [k for k, g in root_group.groups()]
    assert sub_groups == ["run_XYZ"]

    # Now, re-read the entire Zarr storage from scratch.
    new_tree = zf.Node.read_store(store)
    new_ds = new_tree["run_XYZ"].dataset

    #np.testing.assert_array_equal(new_ds["time of year"].values, ref_times)
    # !! Wrong order, not sorted

    # Check that the "lat" coordinate was updated to [10.0, 20.0, 30.0]
    #np.testing.assert_array_equal(new_ds["latitude"].values, [20.0, 20.0, 10.0])
    #np.testing.assert_array_equal(new_ds["longitude"].values, [20.0, 10.0, 10.0])
>>>>>>> 502e57ac
<|MERGE_RESOLUTION|>--- conflicted
+++ resolved
@@ -124,13 +124,9 @@
     # Read the YAML file from the working directory.
     # The file "structure_tree.yaml" must exist in the current working directory.
     # Example YAML file content (as a string for illustration):
-<<<<<<< HEAD
     structure, store, tree = aux_read_struc("structure_tree.yaml", storage_type=storage_type)
-=======
-    structure, store, tree = aux_read_struc("structure_tree.yaml")
     assert tree.schema == structure.ds
     assert tree['child_1'].schema == structure.groups['child_1'].ds
->>>>>>> 502e57ac
 
     # Create a mapping from node names to minimal Polars DataFrames.
     # Each node is updated with unique values.
@@ -186,12 +182,8 @@
                 assert sub_coord in ds.data_vars
                 assert sub_coord not in ds.coords
 
-<<<<<<< HEAD
 @pytest.mark.parametrize("storage_type", ["local", "s3"])
-def test_read_structure_weather(tmp_path, storage_type):
-=======
-def test_update_weather(tmp_path):
->>>>>>> 502e57ac
+def test_update_weather(tmp_path, storage_type):
     # Example YAML file content (as a string for illustration):
     structure, store, tree = aux_read_struc("structure_weather.yaml", storage_type=storage_type)
     ds_schema = structure.ds
@@ -449,15 +441,7 @@
          [np.nan, 21.0]]
     ])
 
-<<<<<<< HEAD
     np.testing.assert_allclose(arr, expected_arr, equal_nan=True)
-=======
-    np.testing.assert_allclose(arr, expected_arr, equal_nan=True)
-
-
-
-
-
 def test_update_dense():
     # Example YAML file content (as a string for illustration):
     structure, store, tree = aux_read_struc("structure_transport.yaml")
@@ -541,8 +525,6 @@
 
     #np.testing.assert_array_equal(new_ds["time of year"].values, ref_times)
     # !! Wrong order, not sorted
-
     # Check that the "lat" coordinate was updated to [10.0, 20.0, 30.0]
     #np.testing.assert_array_equal(new_ds["latitude"].values, [20.0, 20.0, 10.0])
-    #np.testing.assert_array_equal(new_ds["longitude"].values, [20.0, 10.0, 10.0])
->>>>>>> 502e57ac
+    #np.testing.assert_array_equal(new_ds["longitude"].values, [20.0, 10.0, 10.0])